--- conflicted
+++ resolved
@@ -241,17 +241,11 @@
     Returns the pending members of all clubs with their non-deleted,
     pending roles for CC.
     Args:
-<<<<<<< HEAD
         info (otypes.Info): Contains the logged in user's details.
 
     Returns:
         (List[otypes.MemberType]): Contains a list of members.
 
-=======
-        info (Info): Contains the logged in user's details.
-    Returns:
-        (List[MemberType]): Contains a list of members.
->>>>>>> ee5eee57
     Raises:
         Exception: Not Authenticated
     """
