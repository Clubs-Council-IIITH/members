"""
Types and Inputs
"""

import json
from functools import cached_property
from typing import Dict, Optional, Union, List

import strawberry
from strawberry.fastapi import BaseContext
from strawberry.types import Info as _Info
from strawberry.types.info import RootValueType

from models import Member, PyObjectId, Roles


# custom context class
class Context(BaseContext):
    """
    Class provides user metadata and cookies from request headers, has
    methods for doing this.
    """

    @cached_property
    def user(self) -> Union[Dict, None]:
        if not self.request:
            return None

        user = json.loads(self.request.headers.get("user", "{}"))
        return user

    @cached_property
    def cookies(self) -> Union[Dict, None]:
        if not self.request:
            return None

        cookies = json.loads(self.request.headers.get("cookies", "{}"))
        return cookies


"""custom info Type for user metadata"""
Info = _Info[Context, RootValueType]

"""A scalar Type for serializing PyObjectId, used for id field"""
PyObjectIdType = strawberry.scalar(
    PyObjectId, serialize=str, parse_value=lambda v: PyObjectId(v)
)


# TYPES
@strawberry.experimental.pydantic.type(model=Roles, all_fields=True)
class RolesType:
    """
    Type used to return all the details regarding a role of a club member
    """

    pass


@strawberry.experimental.pydantic.type(
    model=Member,
    fields=[
        "id",
        "cid",
        "uid",
        "roles",
        "poc",
        "creation_time",
        "last_edited_time",
    ],
)
class MemberType:
    """
    Type used to return all the details of a club member
    """

    pass


# INPUTS
@strawberry.experimental.pydantic.input(
    model=Roles, fields=["name", "start_year", "end_year"]
)
class RolesInput:
    """
    Input used to take a role's name, start and end year
    """

    pass


@strawberry.experimental.pydantic.input(
    model=Member, fields=["cid", "uid", "roles"]
)
class FullMemberInput:
    """
    Input used to take a member's cid, uid, roles and poc(optional) fields
    """

    poc: Optional[bool] = strawberry.UNSET


@strawberry.input
class SimpleMemberInput:
    """
    Input used to take a member's cid, uid and rid(optional) fields
    """

    cid: str
    uid: str
    rid: Optional[str]


@strawberry.input
class SimpleClubInput:
<<<<<<< HEAD
    cid: str


@strawberry.input
class MemberInputDataReportDetails:
    clubid: List[str] | None
    fields: List[str]
    typeMembers: str
    typeRoles: str | None
    batchFiltering: List[str]
    dateRoles: List[int] | None


@strawberry.type
class MemberCSVResponse:
    csvFile: str
    successMessage: str
    errorMessage: str
=======
    """
    Input used to take a club's cid
    """

    cid: str
>>>>>>> 6187a231
<|MERGE_RESOLUTION|>--- conflicted
+++ resolved
@@ -113,7 +113,10 @@
 
 @strawberry.input
 class SimpleClubInput:
-<<<<<<< HEAD
+    """
+    Input used to take a club's cid
+    """
+
     cid: str
 
 
@@ -131,11 +134,4 @@
 class MemberCSVResponse:
     csvFile: str
     successMessage: str
-    errorMessage: str
-=======
-    """
-    Input used to take a club's cid
-    """
-
-    cid: str
->>>>>>> 6187a231
+    errorMessage: str